--- conflicted
+++ resolved
@@ -72,7 +72,6 @@
   padding: 2rem 1rem;
 }
 
-<<<<<<< HEAD
 .radio-items > label {
   padding: 0 7px;
   flex: 1;
@@ -80,10 +79,9 @@
 
 .radio-items > label > input{
   margin: 0 3px;
-=======
+}
 
 #dropdown-squares {
   width: 10px;
   height: 10px;
->>>>>>> cf361187
 }