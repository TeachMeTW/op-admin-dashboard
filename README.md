--- conflicted
+++ resolved
@@ -3,70 +3,7 @@
 
 https://towardsdatascience.com/dockerize-your-dash-app-1e155dd1cea3
 
-<<<<<<< HEAD
-
-Basic Dash app with data load, global variable module, and various UI examples.
-
-### NREL Branding
-This app uses the NREL Branding component, which is included as a .tgz and is installed via pip (see below).
-
-
-## How to run this app
-
-(The following instructions apply to Windows command line.)
-
-Create and activate a new virtual environment (recommended) by running
-the following:
-
-On Windows
-
-```
-virtualenv venv
-\venv\scripts\activate
-```
-On Mac
-```
-virtualenv venv
-source venv/bin/activate
-```
-
-Or if using linux
-
-```bash
-python3 -m venv myvenv
-source myvenv/bin/activate
-```
-
-Install the requirements:
-
-```
-pip install -r dashboard/requirements.txt
-```
-
-Run the app:
-
-```
-python app_sidebar_collapsible.py
-```
-You can run the app on your browser at http://127.0.0.1:8050
-
-
-
-## Resources
-
-To learn more about Dash, please visit [documentation](https://plot.ly/dash).
-
-
-## Docker
-
-`docker build -t dash-app .`
-
-`docker run dash-app`
-
-## Docker Compose (recommended)
-=======
 ## How to run it: Docker Compose (recommended)
->>>>>>> 43f740bb
 
 `docker compose -f docker-compose-dash-app.yml build`
 
