# docker-compose.yml
version: "3"
services:
  dashboard:
    build:
      context: .
      dockerfile: docker/Dockerfile
      args:
        SERVER_IMAGE_TAG: ${SERVER_IMAGE_TAG}
    image: e-mission/opdash:0.0.1
    ports:
      - "8050:8050"
    environment:
      DASH_DEBUG_MODE: "True"
      DASH_SILENCE_ROUTES_LOGGING: "False"
      DASH_SERVER_PORT: 8050
<<<<<<< HEAD
      DB_HOST: mongodb://db/openpath_prod_open_access
=======
      DB_HOST: mongodb://db/DB_NAME
>>>>>>> 94b67e07
      WEB_SERVER_HOST: 0.0.0.0
      SERVER_BRANCH: master
      CONFIG_PATH: "https://raw.githubusercontent.com/e-mission/nrel-openpath-deploy-configs/main/configs/"
      STUDY_CONFIG: "stage-program"
      AUTH_TYPE: "basic" # the other option is cognito
      REACT_VERSION: "18.2.0"
    networks:
       - emission
    volumes:
      - ./pages:/usr/src/app/pages
      - ./utils:/usr/src/app/utils
      - ./app.py:/usr/src/app/app.py
      - ./app_sidebar_collapsible.py:/usr/src/app/app_sidebar_collapsible.py
    deploy:
      restart_policy:
          condition: on-failure
  db:
    image: mongo:4.4.0
    deploy:
      replicas: 1
      restart_policy:
        condition: on-failure
    volumes:
      - mongo-data:/data/db
    networks:
       - emission
    ports:
      - "27017:27017"

networks:
  emission:

volumes:
  mongo-data:<|MERGE_RESOLUTION|>--- conflicted
+++ resolved
@@ -14,11 +14,7 @@
       DASH_DEBUG_MODE: "True"
       DASH_SILENCE_ROUTES_LOGGING: "False"
       DASH_SERVER_PORT: 8050
-<<<<<<< HEAD
-      DB_HOST: mongodb://db/openpath_prod_open_access
-=======
       DB_HOST: mongodb://db/DB_NAME
->>>>>>> 94b67e07
       WEB_SERVER_HOST: 0.0.0.0
       SERVER_BRANCH: master
       CONFIG_PATH: "https://raw.githubusercontent.com/e-mission/nrel-openpath-deploy-configs/main/configs/"
