import logging
import arrow
from uuid import UUID

import pandas as pd
import pymongo

import emission.core.get_database as edb
import emission.storage.timeseries.abstract_timeseries as esta
import emission.storage.timeseries.aggregate_timeseries as estag
import emission.storage.timeseries.timequery as estt
<<<<<<< HEAD
import emission.storage.timeseries.geoquery as estg
import emission.storage.decorations.section_queries as esds
import emission.core.wrapper.modeprediction as ecwm
=======
import emission.core.wrapper.motionactivity as ecwm

>>>>>>> 6d9fca00

from utils import constants
from utils import permissions as perm_utils
from utils.datetime_utils import iso_range_to_ts_range

def df_to_filtered_records(df, col_to_filter=None, vals_to_exclude: list[str] = []):
    """
    Returns a dictionary of df records, given a dataframe, a column to filter on,
    and a list of values that rows in that column will be excluded if they match
    """
    if df.empty: return []
    if col_to_filter and vals_to_exclude: # will only filter if both are not None or []
        df = df[~df[col_to_filter].isin(vals_to_exclude)]
    return df.to_dict("records")

def query_uuids(start_date: str, end_date: str, tz: str):
    # As of now, time filtering does not apply to UUIDs; we just query all of them.
    # Vestigial code commented out and left below for future reference

    # logging.debug("Querying the UUID DB for %s -> %s" % (start_date,end_date))
    # query = {'update_ts': {'$exists': True}}
    # if start_date is not None:
    #     # have arrow create a datetime using start_date and time 00:00:00 in UTC
    #     start_time = arrow.get(start_date).datetime
    #     query['update_ts']['$gte'] = start_time
    # if end_date is not None:
    #     # have arrow create a datetime using end_date and time 23:59:59 in UTC
    #     end_time = arrow.get(end_date).replace(hour=23, minute=59, second=59).datetime
    #     query['update_ts']['$lt'] = end_time
    # projection = {
    #     '_id': 0,
    #     'user_id': '$uuid',
    #     'user_token': '$user_email',
    #     'update_ts': 1
    # }

    logging.debug("Querying the UUID DB for (no date range)")

    # This should actually use the profile DB instead of (or in addition to)
    # the UUID DB so that we can see the app version, os, manufacturer...
    # I will write a couple of functions to get all the users in a time range
    # (although we should define what that time range should be) and to merge
    # that with the profile data
    entries = edb.get_uuid_db().find()
    df = pd.json_normalize(list(entries))
    if not df.empty:
        df['update_ts'] = pd.to_datetime(df['update_ts'])
        df['user_id'] = df['uuid'].apply(str)
        df['user_token'] = df['user_email']
        df.drop(columns=["uuid", "_id"], inplace=True)
    return df

<<<<<<< HEAD
def query_confirmed_trips(start_date, end_date):
    start_ts, end_ts = None, datetime.max.replace(tzinfo=timezone.utc).timestamp()
    if start_date is not None:
        start_ts = datetime.combine(start_date, datetime.min.time()).timestamp()

    if end_date is not None:
        end_ts = datetime.combine(end_date, datetime.max.time()).timestamp()

=======
def query_confirmed_trips(start_date: str, end_date: str, tz: str):
    (start_ts, end_ts) = iso_range_to_ts_range(start_date, end_date, tz)
>>>>>>> 6d9fca00
    ts = esta.TimeSeries.get_aggregate_time_series()
    # Note to self, allow end_ts to also be null in the timequery
    # we can then remove the start_time, end_time logic
    entries = ts.find_entries(
        key_list=["analysis/confirmed_trip"],
        time_query=estt.TimeQuery("data.start_ts", start_ts, end_ts),
    )
    df = pd.json_normalize(list(entries))

    # logging.debug("Before filtering, df columns are %s" % df.columns)
    if not df.empty:
        columns = [col for col in perm_utils.get_all_trip_columns() if col in df.columns]
        df = df[columns]
        # logging.debug("After getting all columns, they are %s" % df.columns)
        for col in constants.BINARY_TRIP_COLS:
            if col in df.columns:
                df[col] = df[col].apply(str)
        for named_col in perm_utils.get_all_named_trip_columns():
            if named_col['path'] in df.columns:
                df[named_col['label']] = df[named_col['path']]
                # df = df.drop(columns=[named_col['path']])
        # TODO: We should really display both the humanized value and the raw value
        # humanized value for people to see the entries in real time
        # raw value to support analyses on the downloaded data
        # I still don't fully grok which columns are displayed
        # https://github.com/e-mission/op-admin-dashboard/issues/29#issuecomment-1530105040
        # https://github.com/e-mission/op-admin-dashboard/issues/29#issuecomment-1530439811
        # so just replacing the distance and duration with the humanized values for now
        df['data.distance_meters'] = df['data.distance']
        use_imperial = perm_utils.config.get("display_config",
            {"use_imperial": False}).get("use_imperial", False)
        # convert to km to humanize
        df['data.distance_km'] = df['data.distance'] / 1000
        # convert km further to miles because this is the US, Liberia or Myanmar
        # https://en.wikipedia.org/wiki/Mile
        df['data.duration_seconds'] = df['data.duration']
        if use_imperial:
            df['data.distance_miles'] = df['data.distance_km'] * 0.6213712

        df['data.duration'] = df['data.duration'].apply(lambda d: arrow.utcnow().shift(seconds=d).humanize(only_distance=True))

    # logging.debug("After filtering, df columns are %s" % df.columns)
    # logging.debug("After filtering, the actual data is %s" % df.head())
    # logging.debug("After filtering, the actual data is %s" % df.head().trip_start_time_str)
    return df

def query_demographics():
    # Returns dictionary of df where key represent differnt survey id and values are df for each survey
    logging.debug("Querying the demographics for (no date range)")
    ts = esta.TimeSeries.get_aggregate_time_series()

    entries = ts.find_entries(["manual/demographic_survey"])
    data = list(entries)

    available_key = {}
    for entry in data:
        survey_key = list(entry['data']['jsonDocResponse'].keys())[0]
        if survey_key not in available_key:
            available_key[survey_key] = []
        available_key[survey_key].append(entry)

    dataframes = {}
    for key, json_object in available_key.items():
        df = pd.json_normalize(json_object)
        dataframes[key] = df

    for key, df in dataframes.items():
        if not df.empty:
            for col in constants.BINARY_DEMOGRAPHICS_COLS:
                if col in df.columns:
                    df[col] = df[col].apply(str) 
            columns_to_drop = [col for col in df.columns if col.startswith("metadata")]
            df.drop(columns= columns_to_drop, inplace=True) 
            modified_columns = perm_utils.get_demographic_columns(df.columns)  
            df.columns = modified_columns 
            df.columns=[col.rsplit('.',1)[-1] if col.startswith('data.jsonDocResponse.') else col for col in df.columns]  
            for col in constants.EXCLUDED_DEMOGRAPHICS_COLS:
                if col in df.columns:
                    df.drop(columns= [col], inplace=True) 
                    
    return dataframes

def query_trajectories(start_date: str, end_date: str, tz: str):
    
    (start_ts, end_ts) = iso_range_to_ts_range(start_date, end_date, tz)
    ts = esta.TimeSeries.get_aggregate_time_series()
    entries = ts.find_entries(
        key_list=["analysis/recreated_location"],
        time_query=estt.TimeQuery("data.ts", start_ts, end_ts),
    )
    df = pd.json_normalize(list(entries))
    if not df.empty:
        for col in df.columns:
            if df[col].dtype == 'object':
                df[col] = df[col].apply(str)
        columns_to_drop = [col for col in df.columns if col.startswith("metadata")]
        df.drop(columns= columns_to_drop, inplace=True) 
        for col in constants.EXCLUDED_TRAJECTORIES_COLS:
            if col in df.columns:
                df.drop(columns= [col], inplace=True) 
        df['data.mode_str'] = df['data.mode'].apply(lambda x: ecwm.MotionTypes(x).name if x in set(enum.value for enum in ecwm.MotionTypes) else 'UNKNOWN')
    return df


def add_user_stats(user_data):
    for user in user_data:
        user_uuid = UUID(user['user_id'])

        total_trips = esta.TimeSeries.get_aggregate_time_series().find_entries_count(
            key_list=["analysis/confirmed_trip"],
            extra_query_list=[{'user_id': user_uuid}]
        )
        user['total_trips'] = total_trips

        labeled_trips = esta.TimeSeries.get_aggregate_time_series().find_entries_count(
            key_list=["analysis/confirmed_trip"],
            extra_query_list=[{'user_id': user_uuid}, {'data.user_input': {'$ne': {}}}]
        )
        user['labeled_trips'] = labeled_trips

        profile_data = edb.get_profile_db().find_one({'user_id': user_uuid})
        user['platform'] = profile_data.get('curr_platform')
        user['manufacturer'] = profile_data.get('manufacturer')
        user['app_version'] = profile_data.get('client_app_version')
        user['os_version'] = profile_data.get('client_os_version')
        user['phone_lang'] = profile_data.get('phone_lang')




        if total_trips > 0:
            time_format = 'YYYY-MM-DD HH:mm:ss'
            ts = esta.TimeSeries.get_time_series(user_uuid)
            start_ts = ts.get_first_value_for_field(
                key='analysis/confirmed_trip',
                field='data.end_ts',
                sort_order=pymongo.ASCENDING
            )
            if start_ts != -1:
                user['first_trip'] = arrow.get(start_ts).format(time_format)

            end_ts = ts.get_first_value_for_field(
                key='analysis/confirmed_trip',
                field='data.end_ts',
                sort_order=pymongo.DESCENDING
            )
            if end_ts != -1:
                user['last_trip'] = arrow.get(end_ts).format(time_format)

            last_call = ts.get_first_value_for_field(
                key='stats/server_api_time',
                field='data.ts',
                sort_order=pymongo.DESCENDING
            )
            if last_call != -1:
                user['last_call'] = arrow.get(last_call).format(time_format)

    return user_data

def query_segments_crossing_endpoints(poly_region_start, poly_region_end):
    agg_ts = estag.AggregateTimeSeries().get_aggregate_time_series()

    locs_matching_start = agg_ts.get_data_df("analysis/recreated_location", geo_query = estg.GeoQuery(['data.loc'], poly_region_start))
    locs_matching_start = locs_matching_start.drop_duplicates(subset=['section'])
    if locs_matching_start.empty:
        return locs_matching_start
    
    locs_matching_end = agg_ts.get_data_df("analysis/recreated_location", geo_query = estg.GeoQuery(['data.loc'], poly_region_end))
    locs_matching_end = locs_matching_end.drop_duplicates(subset=['section'])
    if locs_matching_end.empty:
        return locs_matching_end
    
    merged = locs_matching_start.merge(locs_matching_end, how='outer', on=['section'])
    filtered = merged.loc[merged['idx_x']<merged['idx_y']].copy()
    filtered['duration'] = filtered['ts_y'] - filtered['ts_x']
    filtered['mode'] = filtered['mode_x']
    filtered['start_fmt_time'] = filtered['fmt_time_x']
    filtered['end_fmt_time'] = filtered['fmt_time_y']
    filtered['user_id'] = filtered['user_id_y']
    
    number_user_seen = filtered.user_id_x.nunique()

    if perm_utils.permissions.get("segment_trip_time_min_users", 0) <= number_user_seen:
        return filtered
    return pd.DataFrame.from_dict([])

# The following query can be called multiple times, let's open db only once
analysis_timeseries_db = edb.get_analysis_timeseries_db()

# Fetches sensed_mode for each section in a list
# sections format example: [{'section': ObjectId('648d02b227fd2bb6635414a0'), 'user_id': UUID('6d7edf29-8b3f-451b-8d66-984cb8dd8906')}]
def query_inferred_sections_modes(sections):
    return esds.cleaned2inferred_section_list(sections)
<|MERGE_RESOLUTION|>--- conflicted
+++ resolved
@@ -9,14 +9,10 @@
 import emission.storage.timeseries.abstract_timeseries as esta
 import emission.storage.timeseries.aggregate_timeseries as estag
 import emission.storage.timeseries.timequery as estt
-<<<<<<< HEAD
+import emission.core.wrapper.motionactivity as ecwm
 import emission.storage.timeseries.geoquery as estg
 import emission.storage.decorations.section_queries as esds
 import emission.core.wrapper.modeprediction as ecwm
-=======
-import emission.core.wrapper.motionactivity as ecwm
-
->>>>>>> 6d9fca00
 
 from utils import constants
 from utils import permissions as perm_utils
@@ -69,19 +65,8 @@
         df.drop(columns=["uuid", "_id"], inplace=True)
     return df
 
-<<<<<<< HEAD
-def query_confirmed_trips(start_date, end_date):
-    start_ts, end_ts = None, datetime.max.replace(tzinfo=timezone.utc).timestamp()
-    if start_date is not None:
-        start_ts = datetime.combine(start_date, datetime.min.time()).timestamp()
-
-    if end_date is not None:
-        end_ts = datetime.combine(end_date, datetime.max.time()).timestamp()
-
-=======
 def query_confirmed_trips(start_date: str, end_date: str, tz: str):
     (start_ts, end_ts) = iso_range_to_ts_range(start_date, end_date, tz)
->>>>>>> 6d9fca00
     ts = esta.TimeSeries.get_aggregate_time_series()
     # Note to self, allow end_ts to also be null in the timequery
     # we can then remove the start_time, end_time logic
