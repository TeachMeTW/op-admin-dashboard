REQUIRED_NAMED_COLS = [
    {'label': 'trip_start_time_str', 'path': 'data.start_fmt_time'},
    {'label': 'trip_end_time_str', 'path': 'data.end_fmt_time'},
    {'label': 'start_coordinates', 'path': 'data.start_loc.coordinates'},
    {'label': 'end_coordinates', 'path': 'data.end_loc.coordinates'},
]

MULTILABEL_NAMED_COLS = [
    {'label': 'mode_confirm', 'path': 'data.user_input.mode_confirm'},
    {'label': 'purpose_confirm', 'path': 'data.user_input.purpose_confirm'},
    {'label': 'replaced_mode', 'path': 'data.user_input.replaced_mode'},
]

VALID_TRIP_COLS = [
    "data.start_local_dt",
    "data.start_fmt_time",
    "data.end_local_dt",
    "data.end_fmt_time",
    "data.duration",
    "data.distance",
    "data.start_loc.coordinates",
    "data.end_loc.coordinates",
    "user_id"
]

BINARY_TRIP_COLS = [
    'user_id',
    'data.start_place',
    'data.end_place',
]

valid_uuids_columns = [
    'user_token',
    'user_id',
    'update_ts',
    'total_trips',
    'labeled_trips',
    'first_trip',
    'last_trip',
    'last_call',
    'platform',
    'manufacturer',
    'app_version',
    'os_version',
    'phone_lang',
]

BINARY_DEMOGRAPHICS_COLS = [
    'user_id',
    '_id',
]

<<<<<<< HEAD
BINARY_TRAJECTORIES_COLS = [
    'user_id',
    '_id',
    'data.section',
    'data.loc.coordinates'
=======
EXCLUDED_DEMOGRAPHICS_COLS = [
    'data.xmlResponse', 
    'data.name',
    'data.version',
    'data.label',
    'xmlns:jr',
    'xmlns:orx',
    'id',
    'start',
    'end',
    'attrxmlns:jr',
    'attrxmlns:orx',
    'attrid',
    '__version__',
    'attrversion',
    'instanceID',
>>>>>>> fb21a00a
]<|MERGE_RESOLUTION|>--- conflicted
+++ resolved
@@ -50,13 +50,14 @@
     '_id',
 ]
 
-<<<<<<< HEAD
+
 BINARY_TRAJECTORIES_COLS = [
     'user_id',
     '_id',
     'data.section',
     'data.loc.coordinates'
-=======
+]
+
 EXCLUDED_DEMOGRAPHICS_COLS = [
     'data.xmlResponse', 
     'data.name',
@@ -73,5 +74,4 @@
     '__version__',
     'attrversion',
     'instanceID',
->>>>>>> fb21a00a
 ]