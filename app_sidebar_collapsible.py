"""
This app creates an animated sidebar using the dbc.Nav component and some local CSS. Each menu item has an icon, when
the sidebar is collapsed the labels disappear and only the icons remain. Visit www.fontawesome.com to find alternative
icons to suit your needs!

dcc.Location is used to track the current location, a callback uses the current location to render the appropriate page
content. The active prop of each NavLink is set automatically according to the current pathname. To use this feature you
must install dash-bootstrap-components >= 0.11.0.

For more details on building multi-page Dash applications, check out the Dash documentation: https://dash.plot.ly/urls
"""
import os
import arrow

import dash
import dash_bootstrap_components as dbc
from dash import Input, Output, dcc, html, Dash
import dash_auth
import logging
import base64
# Set the logging right at the top to make sure that debug
# logs are displayed in dev mode
# until https://github.com/plotly/dash/issues/532 is fixed
if os.getenv('DASH_DEBUG_MODE', 'True').lower() == 'true':
    logging.basicConfig(level=logging.DEBUG)

from utils.datetime_utils import iso_to_date_only
from utils.db_utils import df_to_filtered_records, query_uuids, query_confirmed_trips, query_demographics, add_user_stats
<<<<<<< HEAD
from utils.permissions import has_permission, config
=======
from utils.permissions import has_permission
>>>>>>> 78915f14
import flask_talisman as flt



OPENPATH_LOGO = os.path.join(os.getcwd(), "assets/openpath-logo.jpg")
encoded_image = base64.b64encode(open(OPENPATH_LOGO, 'rb').read()).decode("utf-8")
auth_type = os.getenv('AUTH_TYPE')


if auth_type == 'cognito':
    from utils.cognito_utils import authenticate_user, get_cognito_login_page
elif auth_type == 'basic':
    VALID_USERNAME_PASSWORD_PAIRS = {
        'hello': 'world'
    }

app = Dash(
    external_stylesheets=[dbc.themes.BOOTSTRAP, dbc.icons.FONT_AWESOME],
    suppress_callback_exceptions=True,
    use_pages=True,
)
server = app.server  # expose server variable for Procfile

if auth_type == 'basic':
    auth = dash_auth.BasicAuth(
        app,
        VALID_USERNAME_PASSWORD_PAIRS
    )


sidebar = html.Div(
    [
        html.Div(
            [
                # width: 3rem ensures the logo is the exact width of the
                # collapsed sidebar (accounting for padding)
                # html.Img(src=OPENPATH_LOGO, style={"width": "3rem"}),
                html.Img(src=f"data:image/png;base64,{encoded_image}", style={"width": "3rem"}), # Working
                html.H2("OpenPATH"),
            ],
            className="sidebar-header",
        ),
        html.Hr(),
        dbc.Nav(
            [
                dbc.NavLink(
                    [
                        html.I(className="fas fa-home me-2"), 
                        html.Span("Overview")
                    ],
                    href=dash.get_relative_path("/"),
                    active="exact",
                ),
                dbc.NavLink(
                    [
                        html.I(className="fas fa-sharp fa-solid fa-database me-2"),
                        html.Span("Data"),
                    ],
                    href=dash.get_relative_path("/data"),
                    active="exact",
                ),
                dbc.NavLink(
                    [
                        html.I(className="fas fa-sharp fa-solid fa-chart-line me-2"),
                        html.Span("Charts"),
                    ],
                    href=dash.get_relative_path("/charts"),
                    active="exact",
                ),
                dbc.NavLink(
                    [
                        html.I(className="fas fa-solid fa-right-to-bracket me-2"),
                        html.Span("Tokens"),
                    ],
                    href=dash.get_relative_path("/tokens"),
                    active="exact",
                    style={'display': 'block' if has_permission('token_generate') else 'none'},
                ),
                dbc.NavLink(
                    [
                        html.I(className="fas fa-solid fa-globe me-2"),
                        html.Span("Map"),
                    ],
                    href=dash.get_relative_path("/map"),
                    active="exact",
                ),
                dbc.NavLink(
                    [
                        html.I(className="fas fa-solid fa-hourglass me-2"),
                        html.Span("Segment trip time"),
                    ],
                    href=dash.get_relative_path("/segment_trip_time"),
                    active="exact",
                    style={'display': 'block' if has_permission('segment_trip_time') else 'none'},
                ),
                dbc.NavLink(
                    [
                        html.I(className="fas fa-solid fa-envelope-open-text me-2"),
                        html.Span("Push notification"),
                    ],
                    href=dash.get_relative_path("/push_notification"),
                    active="exact",
                    style={'display': 'block' if has_permission('push_send') else 'none'},
                ),
                dbc.NavLink(
                    [
                        html.I(className="fas fa-gear me-2"),
                        html.Span("Settings"),
                    ],
                    href=dash.get_relative_path("/settings"),
                    active="exact",
                )
            ],
            vertical=True,
            pills=True,
        ),
    ],
    className="sidebar",
)

subgroups = config.get('opcode', {}).get('subgroups')
include_test_users = config.get('metrics', {}).get('include_test_users')
# Global controls including date picker and timezone selector
def make_controls():
  # according to docs, DatePickerRange will accept YYYY-MM-DD format
  today_date = arrow.now().format('YYYY-MM-DD')
  last_week_date = arrow.now().shift(days=-120).format('YYYY-MM-DD')
  tomorrow_date = arrow.now().shift(days=1).format('YYYY-MM-DD')
  return html.Div([
      html.Div([
          # Global Date Picker
          dcc.DatePickerRange(
              id='date-picker',
              display_format='D MMM Y',
              start_date=last_week_date,
              end_date=today_date,
              min_date_allowed='2010-1-1',
              max_date_allowed=tomorrow_date,
              initial_visible_month=today_date,
          ),
          dbc.Button(
              html.I(className="fas fa-bars", id='collapse-icon'),
              outline=True,
              id="collapse-button",
              n_clicks=0,
              style={'color': '#444', 'border': '1px solid #dbdbdb',
                    'border-radius': '3px', 'margin-left': '3px'}
          ),
      ],
          style={'display': 'flex', 'margin-left': 'auto'},
      ),
      dbc.Collapse([
          html.Div([
              html.Span('Query trips using: ', style={'margin-right': '10px'}),
              dcc.Dropdown(
                  id='date-picker-timezone',
                  options=[
                      {'label': 'UTC Time', 'value': 'utc'},
                      {'label': 'My Local Timezone', 'value': 'local'},
                      # {'label': 'Local Timezone of Trips', 'value': 'trips'},
                  ],
                  value='utc',
                  clearable=False,
                  searchable=False,
                  style={'width': '180px'},
              )]
          ),
      ],
          id='collapse-filters',
          is_open=False,
          style={'padding': '5px 15px 10px', 'border': '1px solid #dbdbdb', 'border-top': '0'}
      ),
      html.Div([
          html.Span('Exclude subgroups:'),
          dcc.Dropdown(
              id='excluded-subgroups',
              options=subgroups or ['test'],
              value=[] if include_test_users else ['test'],
              multi=True,
              style={'flex': '1'},
          ),
      ],
          style={'display': 'flex', 'gap': '5px',
                 'align-items': 'center', 'margin-top': '10px'}
      ),
  ],
      style={'margin': '10px 10px 0 auto',
             'width': 'fit-content',
             'display': 'flex',
             'flex-direction': 'column'}
  )

# Dcc Loading removed for Data Page Lazy Loading.
# TODO Figure out how to enable Loading on everything BUT Data Page UUIDs Tab
page_content = html.Div(
    dash.page_container, 
    style={
        "margin-left": "5rem",
        "margin-right": "2rem",
        "padding": "2rem 1rem",
    }
)



def make_home_page(): return [
    sidebar,
    html.Div([make_controls(), page_content])
]


def make_layout(): return html.Div([
    dcc.Location(id='url', refresh=False),
    dcc.Store(id='store-trips', data={}),
    dcc.Store(id='store-uuids', data={}),
    dcc.Store(id='store-user-stats', data={}),
<<<<<<< HEAD
    dcc.Store(id='store-excluded-uuids', data={}), # list of UUIDs from excluded subgroups
=======
    dcc.Store(id='store-excluded-uuids', data={}), # if 'test' users are excluded, a list of their uuids
>>>>>>> 78915f14
    dcc.Store(id='store-demographics', data={}),
    dcc.Store(id='store-trajectories', data={}),
    html.Div(id='page-content', children=make_home_page()),
])
app.layout = make_layout

# Load data stores
@app.callback(
    Output("store-user-stats", "data"),
    Input('store-uuids', "data"),  
)
def update_user_stats(store_uuids):
    data = store_uuids["data"][:25]
    records = add_user_stats(data)
    store = {
        "data": records,
        "length": len(records),
    }
    return store

# make the 'filters' menu collapsible
@app.callback(
    Output("collapse-filters", "is_open"),
    Output("collapse-icon", "className"),
    [Input("collapse-button", "n_clicks")],
    [Input("collapse-filters", "is_open")],
)
def toggle_collapse_filters(n, is_open):
    if not n: return (is_open, "fas fa-bars")
    if is_open:
      return (False, "fas fa-bars")
    else:
      return (True, "fas fa-chevron-up")

# Load data stores
@app.callback(
    Output("store-uuids", "data"),
    Output("store-excluded-uuids", "data"),
    Input('date-picker', 'start_date'),  # these are ISO strings
    Input('date-picker', 'end_date'),  # these are ISO strings
    Input('date-picker-timezone', 'value'),
    Input('excluded-subgroups', 'value'),
)
def update_store_uuids(start_date, end_date, timezone, excluded_subgroups):
    (start_date, end_date) = iso_to_date_only(start_date, end_date)
    dff = query_uuids(start_date, end_date, timezone)
    if dff.empty:
        return {"data": [], "length": 0}, {"data": [], "length": 0}
    
    # if any subgroups are excluded, find UUIDs in those subgroups and output
    # a list to store-excluded-uuids so that other callbacks can exclude them too
    excluded_uuids_list = []
    for subgroup in excluded_subgroups:
        uuids_in_subgroup = dff[dff['user_token'].str.contains(f"_{subgroup}_")]['user_id'].tolist()
        excluded_uuids_list.extend(uuids_in_subgroup)

    records = df_to_filtered_records(dff, 'user_id', excluded_uuids_list)
    store_uuids = {
        "data": records,
        "length": len(records),
    }
    store_excluded_uuids = {
        "data": excluded_uuids_list,
        "length": len(excluded_uuids_list),
    }
    return store_uuids, store_excluded_uuids

# Load data stores
@app.callback(
    Output("store-user-stats", "data"),
    Input('store-uuids', "data"),  
)
def update_user_stats(store_uuids):
    data = store_uuids["data"][:25]
    records = add_user_stats(data)
    store = {
        "data": records,
        "length": len(records),
    }
    return store


@app.callback(
    Output("store-demographics", "data"),
    Input('date-picker', 'start_date'),
    Input('date-picker', 'end_date'),
    Input('date-picker-timezone', 'value'),
    Input('store-excluded-uuids', 'data'),
)
def update_store_demographics(start_date, end_date, timezone, excluded_uuids):
    dataframes = query_demographics()
    records = {}
    for key, df in dataframes.items():
        records[key] = df_to_filtered_records(df, 'user_id', excluded_uuids["data"])
    store = {
        "data": records,
        "length": len(records),
    }
    return store


# Note: this triggers twice on load, not great with a slow db
@app.callback(
    Output("store-trips", "data"),
    Input('date-picker', 'start_date'), # these are ISO strings
    Input('date-picker', 'end_date'), # these are ISO strings
    Input('date-picker-timezone', 'value'),
    Input('store-excluded-uuids', 'data'),
)
def update_store_trips(start_date, end_date, timezone, excluded_uuids):
    (start_date, end_date) = iso_to_date_only(start_date, end_date)
    df, user_input_cols = query_confirmed_trips(start_date, end_date, timezone)
    records = df_to_filtered_records(df, 'user_id', excluded_uuids["data"])
    # logging.debug("returning records %s" % records[0:2])
    store = {
        "data": records,
        "length": len(records),
        "userinputcols": user_input_cols
    }
    return store


# Define the callback to display the page content based on the URL path
@app.callback(
    Output('page-content', 'children'),
    Input('url', 'search'),
)
def display_page(search):
    if auth_type == 'cognito':
        try:
            is_authenticated = authenticate_user(search)
        except Exception as e:
            print(e)
            return get_cognito_login_page('Unsuccessful authentication, try again.', 'red')

        if is_authenticated:
            return make_home_page()
        return get_cognito_login_page()

    return make_home_page()

extra_csp_url = [
    "https://raw.githubusercontent.com",
    "https://*.tile.openstreetmap.org",
    "https://cdn.jsdelivr.net",
    "https://use.fontawesome.com",
    "https://www.nrel.gov",
    "https://unpkg.com",
    "data:",
    "blob:"
]
csp = {
<<<<<<< HEAD
       'default-src': ["'self'", "'unsafe-eval'","'unsafe-inline'"] + extra_csp_url
=======
       'default-src': ["'self'", "'unsafe-eval'", "'unsafe-inline'"] + extra_csp_url,
>>>>>>> 78915f14
      }

flt.Talisman(server, content_security_policy=csp, strict_transport_security=False)

if __name__ == "__main__":
    envPort = int(os.getenv('DASH_SERVER_PORT', '8050'))
    envDebug = os.getenv('DASH_DEBUG_MODE', 'True').lower() == 'true'
    app.logger.setLevel(logging.DEBUG)
    logging.debug("before override, current server config = %s" % server.config)
    server.config.update(
        TESTING=envDebug,
        SESSION_COOKIE_SECURE=True,
        SESSION_COOKIE_HTTPONLY=True
    )
    logging.debug("after override, current server config = %s" % server.config)
    app.run_server(debug=envDebug, host='0.0.0.0', port=envPort)<|MERGE_RESOLUTION|>--- conflicted
+++ resolved
@@ -26,11 +26,8 @@
 
 from utils.datetime_utils import iso_to_date_only
 from utils.db_utils import df_to_filtered_records, query_uuids, query_confirmed_trips, query_demographics, add_user_stats
-<<<<<<< HEAD
 from utils.permissions import has_permission, config
-=======
-from utils.permissions import has_permission
->>>>>>> 78915f14
+
 import flask_talisman as flt
 
 
@@ -247,11 +244,7 @@
     dcc.Store(id='store-trips', data={}),
     dcc.Store(id='store-uuids', data={}),
     dcc.Store(id='store-user-stats', data={}),
-<<<<<<< HEAD
     dcc.Store(id='store-excluded-uuids', data={}), # list of UUIDs from excluded subgroups
-=======
-    dcc.Store(id='store-excluded-uuids', data={}), # if 'test' users are excluded, a list of their uuids
->>>>>>> 78915f14
     dcc.Store(id='store-demographics', data={}),
     dcc.Store(id='store-trajectories', data={}),
     html.Div(id='page-content', children=make_home_page()),
@@ -404,11 +397,7 @@
     "blob:"
 ]
 csp = {
-<<<<<<< HEAD
        'default-src': ["'self'", "'unsafe-eval'","'unsafe-inline'"] + extra_csp_url
-=======
-       'default-src': ["'self'", "'unsafe-eval'", "'unsafe-inline'"] + extra_csp_url,
->>>>>>> 78915f14
       }
 
 flt.Talisman(server, content_security_policy=csp, strict_transport_security=False)
