"""
Note that the callback will trigger even if prevent_initial_call=True. This is because dcc.Location must be in app.py.
Since the dcc.Location component is not in the layout when navigating to this page, it triggers the callback.
The workaround is to check if the input value is None.
"""
from dash import dcc, html, Input, Output, callback, register_page, dash_table, State, callback_context, Patch
# Etc
import logging
import time
import pandas as pd
from dash.exceptions import PreventUpdate
from concurrent.futures import ThreadPoolExecutor, as_completed
from utils import constants
from utils import permissions as perm_utils
from utils import db_utils
from utils.db_utils import df_to_filtered_records, query_trajectories
from utils.datetime_utils import iso_to_date_only
register_page(__name__, path="/data")

intro = """## Data"""

layout = html.Div(
    [
        dcc.Markdown(intro),
        dcc.Tabs(id="tabs-datatable", value='tab-uuids-datatable', children=[
            dcc.Tab(label='UUIDs', value='tab-uuids-datatable'),
            dcc.Tab(label='Trips', value='tab-trips-datatable'),
            dcc.Tab(label='Demographics', value='tab-demographics-datatable'),
            dcc.Tab(label='Trajectories', value='tab-trajectories-datatable'),
        ]),
        html.Div(id='tabs-content'),
<<<<<<< HEAD
        dcc.Store(id='selected-tab', data='tab-uuids-datatable'),  # Store to hold selected tab
        dcc.Interval(id='interval-load-more', interval=10000, n_intervals=0), # default loading at 10s, can be lowered or hightened based on perf (usual process local is 3s)
        dcc.Store(id='store-uuids', data=[]),  # Store to hold the original UUIDs data
        dcc.Store(id='store-loaded-uuids', data={'data': [], 'loaded': False})  # Store to track loaded data
=======

        # RadioItems for key list switch, wrapped in a div that can hide/show
        html.Div(
            id='keylist-switch-container',
            children=[
                html.Label("Select Key List:"),
                dcc.RadioItems(
                    id='keylist-switch',
                    options=[
                        {'label': 'Analysis/Recreated Location', 'value': 'analysis/recreated_location'},
                        {'label': 'Background/Location', 'value': 'background/location'}
                    ],
                    value='analysis/recreated_location',  # Default value
                    labelStyle={'display': 'inline-block', 'margin-right': '10px'}
                ),
            ],
            style={'display': 'none'}  # Initially hidden, will show only for the "Trajectories" tab
        ),

        dcc.Interval(id='interval-load-more', interval=10000, n_intervals=0),
        dcc.Store(id='store-uuids', data=[]),
        dcc.Store(id='store-loaded-uuids', data={'data': [], 'loaded': False}),
        dcc.Store(id='store-trajectories', data={})  # Store for trajectories data
>>>>>>> fb2141c6
    ]
)



def clean_location_data(df):
    if 'data.start_loc.coordinates' in df.columns:
        df['data.start_loc.coordinates'] = df['data.start_loc.coordinates'].apply(lambda x: f'({x[0]}, {x[1]})')
    if 'data.end_loc.coordinates' in df.columns:
        df['data.end_loc.coordinates'] = df['data.end_loc.coordinates'].apply(lambda x: f'({x[0]}, {x[1]})')
    return df

def update_store_trajectories(start_date: str, end_date: str, tz: str, excluded_uuids, key_list):
    df = query_trajectories(start_date=start_date, end_date=end_date, tz=tz, key_list=key_list)

    records = df_to_filtered_records(df, 'user_id', excluded_uuids["data"])
    store = {
        "data": records,
        "length": len(records),
    }
    return store


@callback(
    Output('tabs-content', 'children'),
    Output('store-loaded-uuids', 'data'),
    Output('interval-load-more', 'disabled'),  # Disable interval when all data is loaded
    Output('keylist-switch-container', 'style'),  # Control visibility of the keylist-switch
    Input('tabs-datatable', 'value'),
    Input('store-uuids', 'data'),
    Input('store-excluded-uuids', 'data'),
    Input('store-trips', 'data'),
    Input('store-demographics', 'data'),
    Input('store-trajectories', 'data'),
    Input('date-picker', 'start_date'),
    Input('date-picker', 'end_date'),
    Input('date-picker-timezone', 'value'),
    Input('interval-load-more', 'n_intervals'),  # Interval to trigger the loading of more data
<<<<<<< HEAD
    State('store-loaded-uuids', 'data'),  # Use State to track already loaded data
    State('store-loaded-uuids', 'loaded')  # Keep track if we have finished loading all data
)
def render_content(tab, store_uuids, store_excluded_uuids, store_trips, store_demographics, store_trajectories,
                   start_date, end_date, timezone, n_intervals, loaded_uuids_store, all_data_loaded):
=======
    Input('keylist-switch', 'value'),  # Add keylist-switch to trigger data refresh on change
    State('store-loaded-uuids', 'data'),  # Use State to track already loaded data
    State('store-loaded-uuids', 'loaded')  # Keep track if we have finished loading all data
)
def render_content(tab, store_uuids, store_excluded_uuids, store_trips, store_demographics, store_trajectories, start_date, end_date, timezone, n_intervals, key_list, loaded_uuids_store, all_data_loaded):
    # Default visibility for keylist switch is hidden
    keylist_switch_visibility = {'display': 'none'}

>>>>>>> fb2141c6
    initial_batch_size = 10  # Define the batch size for loading UUIDs

    # Update selected tab
    selected_tab = tab
    logging.debug(f"Selected tab: {selected_tab}")
    # Handle the UUIDs tab without fullscreen loading spinner
    if tab == 'tab-uuids-datatable':
        # Ensure store_uuids contains the key 'data' which is a list of dictionaries
        if not isinstance(store_uuids, dict) or 'data' not in store_uuids:
            logging.error(f"Expected store_uuids to be a dict with a 'data' key, but got {type(store_uuids)}")
            return html.Div([html.P("Data structure error.")]), loaded_uuids_store, True

        # Extract the list of UUIDs from the dict
        uuids_list = store_uuids['data']

        # Ensure uuids_list is a list for slicing
        if not isinstance(uuids_list, list):
            logging.error(f"Expected store_uuids['data'] to be a list but got {type(uuids_list)}")
            return html.Div([html.P("Data structure error.")]), loaded_uuids_store, True

        # Retrieve already loaded data from the store
        loaded_data = loaded_uuids_store.get('data', [])
        total_loaded = len(loaded_data)

        # Handle lazy loading
        if not loaded_uuids_store.get('loaded', False):
            total_to_load = total_loaded + initial_batch_size
            total_to_load = min(total_to_load, len(uuids_list))  # Avoid loading more than available

            logging.debug(f"Loading next batch of UUIDs: {total_loaded} to {total_to_load}")

            # Slice the list of UUIDs from the dict
            new_data = uuids_list[total_loaded:total_to_load]

            if new_data:
                # Process and append the new data to the loaded store
                processed_data = db_utils.add_user_stats(new_data, initial_batch_size)
                loaded_data.extend(processed_data)

                # Update the store with the new data
                loaded_uuids_store['data'] = loaded_data
                loaded_uuids_store['loaded'] = len(loaded_data) >= len(uuids_list)  # Mark all data as loaded if done

                logging.debug(f"New batch loaded. Total loaded: {len(loaded_data)}")

        # Prepare the data to be displayed
        columns = perm_utils.get_uuids_columns()  # Get the relevant columns
        df = pd.DataFrame(loaded_data)

        if df.empty or not perm_utils.has_permission('data_uuids'):
            logging.debug("No data or permission issues.")
            return html.Div([html.P("No data available or you don't have permission.")]), loaded_uuids_store, False

        df = df.drop(columns=[col for col in df.columns if col not in columns])

<<<<<<< HEAD
        logging.debug("Returning appended data to update the UI.")
        content = html.Div([populate_datatable(df)])
        return content, loaded_uuids_store, False if not loaded_uuids_store['loaded'] else True

    # Handle other tabs with fullscreen loading spinner
    else:
        # Initialize the content variable
        content = None

        # Prepare data for each tab
        if tab == 'tab-trajectories-datatable':
            (start_date, end_date) = iso_to_date_only(start_date, end_date)
            if not store_trajectories:
                store_trajectories = update_store_trajectories(start_date, end_date, timezone, store_excluded_uuids)
            data = store_trajectories.get("data", [])
            has_perm = perm_utils.has_permission('data_trajectories')

            if data and has_perm:
                columns = perm_utils.get_trajectories_columns(list(data[0].keys()))
                df = pd.DataFrame(data)
                df = df.drop(columns=[col for col in df.columns if col not in columns])
                content = populate_datatable(df)
            else:
                content = html.Div([html.P("No data available or you don't have permission.")])

        elif tab == 'tab-demographics-datatable':
            data = store_demographics.get("data", {})
            has_perm = perm_utils.has_permission('data_demographics')

            if data and has_perm:
                if len(data) == 1:
                    # Single dataset
                    dataset = list(data.values())[0]
                    df = pd.DataFrame(dataset)
                    content = populate_datatable(df)
                elif len(data) > 1:
                    # Multiple datasets
                    content = html.Div([
                        dcc.Tabs(id='subtabs-demographics', value=list(data.keys())[0], children=[
                            dcc.Tab(label=key, value=key) for key in data
                        ]),
                        html.Div(id='subtabs-demographics-content')
                    ])
                else:
                    content = html.Div([html.P("No data available.")])
            else:
                content = html.Div([html.P("No data available or you don't have permission.")])

        elif tab == 'tab-trips-datatable':
            data = store_trips.get("data", [])
            has_perm = perm_utils.has_permission('data_trips')

            if data and has_perm:
                columns = perm_utils.get_allowed_trip_columns()
                columns.update(col['label'] for col in perm_utils.get_allowed_named_trip_columns())
                columns.update(store_trips.get("userinputcols", []))

                df = pd.DataFrame(data)
                df = df.drop(columns=[col for col in df.columns if col not in columns])
                df = clean_location_data(df)

                trips_table = populate_datatable(df, 'trips-table')
                content = html.Div([
                    html.Button('Display columns with raw units', id='button-clicked', n_clicks=0, style={'marginLeft': '5px'}),
                    trips_table
                ])
            else:
                content = html.Div([html.P("No data available or you don't have permission.")])

        else:
            content = html.Div([html.P("Tab not recognized.")])

        return content, loaded_uuids_store, True
=======
        logging.debug("Returning appened data to update the UI.")
        return html.Div([populate_datatable(df)]), loaded_uuids_store, False if not loaded_uuids_store['loaded'] else True, keylist_switch_visibility


    # Handle other tabs normally
    elif tab == 'tab-trips-datatable':
        data = store_trips["data"]
        columns = perm_utils.get_allowed_trip_columns()
        columns.update(col['label'] for col in perm_utils.get_allowed_named_trip_columns())
        columns.update(store_trips["userinputcols"])
        has_perm = perm_utils.has_permission('data_trips')

        df = pd.DataFrame(data)
        if df.empty or not has_perm:
            return None, loaded_uuids_store, True

        df = df.drop(columns=[col for col in df.columns if col not in columns])
        df = clean_location_data(df)

        trips_table = populate_datatable(df, 'trips-table')
        logging.debug(f"Returning 3 values: {trips_table}, {loaded_uuids_store}, True")
        return html.Div([
            html.Button('Display columns with raw units', id='button-clicked', n_clicks=0, style={'marginLeft': '5px'}),
            trips_table
        ]), loaded_uuids_store, True, keylist_switch_visibility

    elif tab == 'tab-demographics-datatable':
        data = store_demographics["data"]
        has_perm = perm_utils.has_permission('data_demographics')

        if len(data) == 1:
            data = list(data.values())[0]
            columns = list(data[0].keys())
        elif len(data) > 1:
            if not has_perm:
                return None, loaded_uuids_store
            return html.Div([
                dcc.Tabs(id='subtabs-demographics', value=list(data.keys())[0], children=[
                    dcc.Tab(label=key, value=key) for key in data
                ]),
                html.Div(id='subtabs-demographics-content')
            ]), loaded_uuids_store, True, keylist_switch_visibility

    elif tab == 'tab-trajectories-datatable':
        # Make keylist-switch visible when the 'Trajectories' tab is selected
        keylist_switch_visibility = {'display': 'block'}

        (start_date, end_date) = iso_to_date_only(start_date, end_date)

        # Fetch new data based on the selected key_list from the keylist-switch
        if store_trajectories == {} or key_list:  # Ensure data is refreshed when key_list changes
            store_trajectories = update_store_trajectories(start_date, end_date, timezone, store_excluded_uuids, key_list)

        data = store_trajectories.get("data", [])
        if data:
            columns = list(data[0].keys())
            columns = perm_utils.get_trajectories_columns(columns)
            has_perm = perm_utils.has_permission('data_trajectories')

        df = pd.DataFrame(data)
        if df.empty or not has_perm:
            # If no permission or data, disable interval and return empty content
            return None, loaded_uuids_store, True, keylist_switch_visibility

        # Filter the columns based on permissions
        df = df.drop(columns=[col for col in df.columns if col not in columns])

        # Return the populated DataTable
        return populate_datatable(df), loaded_uuids_store, True, keylist_switch_visibility

    # Default case: if no data is loaded or the tab is not handled
    return None, loaded_uuids_store, True, keylist_switch_visibility
>>>>>>> fb2141c6


# handle subtabs for demographic table when there are multiple surveys
@callback(
    Output('subtabs-demographics-content', 'children'),
    Input('subtabs-demographics', 'value'),
    Input('store-demographics', 'data'),
)

def update_sub_tab(tab, store_demographics):
    data = store_demographics["data"]
    if tab in data:
        data = data[tab]
        if data:
            columns = list(data[0].keys())

        df = pd.DataFrame(data)
        if df.empty:
            return None

        df = df.drop(columns=[col for col in df.columns if col not in columns])

        return populate_datatable(df)


@callback(
    Output('trips-table', 'hidden_columns'), # Output hidden columns in the trips-table
    Output('button-clicked', 'children'), #updates button label
    Input('button-clicked', 'n_clicks'), #number of clicks on the button
    State('button-clicked', 'children') #State representing the current label of button
)
#Controls visibility of columns in trips table  and updates the label of button based on the number of clicks.
def update_dropdowns_trips(n_clicks, button_label):
    if n_clicks % 2 == 0:
        hidden_col = ["data.duration_seconds", "data.distance_meters","data.distance"]
        button_label = 'Display columns with raw units'
    else:
        hidden_col = ["data.duration", "data.distance_miles", "data.distance_km", "data.distance"]
        button_label = 'Display columns with humanzied units'
    #return the list of hidden columns and the updated button label
    return hidden_col, button_label

def populate_datatable(df, table_id=''):
    if not isinstance(df, pd.DataFrame):
        raise PreventUpdate
    return dash_table.DataTable(
        id= table_id,
        # columns=[{"name": i, "id": i} for i in df.columns],
        data=df.to_dict('records'),
        export_format="csv",
        filter_options={"case": "sensitive"},
        # filter_action="native",
        sort_action="native",  # give user capability to sort columns
        sort_mode="single",  # sort across 'multi' or 'single' columns
        page_current=0,  # page number that user is on
        page_size=50,  # number of rows visible per page
        style_cell={
            'textAlign': 'left',
            # 'minWidth': '100px',
            # 'width': '100px',
            # 'maxWidth': '100px',
        },
        style_table={'overflowX': 'auto'},
        css=[{"selector":".show-hide", "rule":"display:none"}]
    )<|MERGE_RESOLUTION|>--- conflicted
+++ resolved
@@ -29,13 +29,10 @@
             dcc.Tab(label='Trajectories', value='tab-trajectories-datatable'),
         ]),
         html.Div(id='tabs-content'),
-<<<<<<< HEAD
         dcc.Store(id='selected-tab', data='tab-uuids-datatable'),  # Store to hold selected tab
         dcc.Interval(id='interval-load-more', interval=10000, n_intervals=0), # default loading at 10s, can be lowered or hightened based on perf (usual process local is 3s)
         dcc.Store(id='store-uuids', data=[]),  # Store to hold the original UUIDs data
         dcc.Store(id='store-loaded-uuids', data={'data': [], 'loaded': False})  # Store to track loaded data
-=======
-
         # RadioItems for key list switch, wrapped in a div that can hide/show
         html.Div(
             id='keylist-switch-container',
@@ -53,12 +50,6 @@
             ],
             style={'display': 'none'}  # Initially hidden, will show only for the "Trajectories" tab
         ),
-
-        dcc.Interval(id='interval-load-more', interval=10000, n_intervals=0),
-        dcc.Store(id='store-uuids', data=[]),
-        dcc.Store(id='store-loaded-uuids', data={'data': [], 'loaded': False}),
-        dcc.Store(id='store-trajectories', data={})  # Store for trajectories data
->>>>>>> fb2141c6
     ]
 )
 
@@ -97,22 +88,16 @@
     Input('date-picker', 'end_date'),
     Input('date-picker-timezone', 'value'),
     Input('interval-load-more', 'n_intervals'),  # Interval to trigger the loading of more data
-<<<<<<< HEAD
-    State('store-loaded-uuids', 'data'),  # Use State to track already loaded data
-    State('store-loaded-uuids', 'loaded')  # Keep track if we have finished loading all data
-)
-def render_content(tab, store_uuids, store_excluded_uuids, store_trips, store_demographics, store_trajectories,
-                   start_date, end_date, timezone, n_intervals, loaded_uuids_store, all_data_loaded):
-=======
     Input('keylist-switch', 'value'),  # Add keylist-switch to trigger data refresh on change
     State('store-loaded-uuids', 'data'),  # Use State to track already loaded data
     State('store-loaded-uuids', 'loaded')  # Keep track if we have finished loading all data
 )
-def render_content(tab, store_uuids, store_excluded_uuids, store_trips, store_demographics, store_trajectories, start_date, end_date, timezone, n_intervals, key_list, loaded_uuids_store, all_data_loaded):
+def render_content(tab, store_uuids, store_excluded_uuids, store_trips, store_demographics, store_trajectories,
+                   start_date, end_date, timezone, n_intervals, loaded_uuids_store, all_data_loaded):
+    
+)
     # Default visibility for keylist switch is hidden
     keylist_switch_visibility = {'display': 'none'}
-
->>>>>>> fb2141c6
     initial_batch_size = 10  # Define the batch size for loading UUIDs
 
     # Update selected tab
@@ -167,84 +152,6 @@
             return html.Div([html.P("No data available or you don't have permission.")]), loaded_uuids_store, False
 
         df = df.drop(columns=[col for col in df.columns if col not in columns])
-
-<<<<<<< HEAD
-        logging.debug("Returning appended data to update the UI.")
-        content = html.Div([populate_datatable(df)])
-        return content, loaded_uuids_store, False if not loaded_uuids_store['loaded'] else True
-
-    # Handle other tabs with fullscreen loading spinner
-    else:
-        # Initialize the content variable
-        content = None
-
-        # Prepare data for each tab
-        if tab == 'tab-trajectories-datatable':
-            (start_date, end_date) = iso_to_date_only(start_date, end_date)
-            if not store_trajectories:
-                store_trajectories = update_store_trajectories(start_date, end_date, timezone, store_excluded_uuids)
-            data = store_trajectories.get("data", [])
-            has_perm = perm_utils.has_permission('data_trajectories')
-
-            if data and has_perm:
-                columns = perm_utils.get_trajectories_columns(list(data[0].keys()))
-                df = pd.DataFrame(data)
-                df = df.drop(columns=[col for col in df.columns if col not in columns])
-                content = populate_datatable(df)
-            else:
-                content = html.Div([html.P("No data available or you don't have permission.")])
-
-        elif tab == 'tab-demographics-datatable':
-            data = store_demographics.get("data", {})
-            has_perm = perm_utils.has_permission('data_demographics')
-
-            if data and has_perm:
-                if len(data) == 1:
-                    # Single dataset
-                    dataset = list(data.values())[0]
-                    df = pd.DataFrame(dataset)
-                    content = populate_datatable(df)
-                elif len(data) > 1:
-                    # Multiple datasets
-                    content = html.Div([
-                        dcc.Tabs(id='subtabs-demographics', value=list(data.keys())[0], children=[
-                            dcc.Tab(label=key, value=key) for key in data
-                        ]),
-                        html.Div(id='subtabs-demographics-content')
-                    ])
-                else:
-                    content = html.Div([html.P("No data available.")])
-            else:
-                content = html.Div([html.P("No data available or you don't have permission.")])
-
-        elif tab == 'tab-trips-datatable':
-            data = store_trips.get("data", [])
-            has_perm = perm_utils.has_permission('data_trips')
-
-            if data and has_perm:
-                columns = perm_utils.get_allowed_trip_columns()
-                columns.update(col['label'] for col in perm_utils.get_allowed_named_trip_columns())
-                columns.update(store_trips.get("userinputcols", []))
-
-                df = pd.DataFrame(data)
-                df = df.drop(columns=[col for col in df.columns if col not in columns])
-                df = clean_location_data(df)
-
-                trips_table = populate_datatable(df, 'trips-table')
-                content = html.Div([
-                    html.Button('Display columns with raw units', id='button-clicked', n_clicks=0, style={'marginLeft': '5px'}),
-                    trips_table
-                ])
-            else:
-                content = html.Div([html.P("No data available or you don't have permission.")])
-
-        else:
-            content = html.Div([html.P("Tab not recognized.")])
-
-        return content, loaded_uuids_store, True
-=======
-        logging.debug("Returning appened data to update the UI.")
-        return html.Div([populate_datatable(df)]), loaded_uuids_store, False if not loaded_uuids_store['loaded'] else True, keylist_switch_visibility
 
 
     # Handle other tabs normally
@@ -315,7 +222,7 @@
 
     # Default case: if no data is loaded or the tab is not handled
     return None, loaded_uuids_store, True, keylist_switch_visibility
->>>>>>> fb2141c6
+
 
 
 # handle subtabs for demographic table when there are multiple surveys
