"""
Note that the callback will trigger even if prevent_initial_call=True. This is because dcc.Location must be in app.py.
Since the dcc.Location component is not in the layout when navigating to this page, it triggers the callback.
The workaround is to check if the input value is None.
"""
from dash import dcc, html, Input, Output, callback, register_page, dash_table
# Etc
import logging
import pandas as pd
from dash.exceptions import PreventUpdate

from utils import permissions as perm_utils
from utils import db_utils
<<<<<<< HEAD
from utils.db_utils import df_to_filtered_records, query_trajectories
=======
from utils.db_utils import query_trajectories
from utils.datetime_utils import iso_to_date_only
>>>>>>> 719199a1
register_page(__name__, path="/data")

intro = """## Data"""

layout = html.Div(
    [   
        dcc.Markdown(intro),
        dcc.Tabs(id="tabs-datatable", value='tab-uuids-datatable', children=[
            dcc.Tab(label='UUIDs', value='tab-uuids-datatable'),
            dcc.Tab(label='Trips', value='tab-trips-datatable'),
            dcc.Tab(label='Demographics', value='tab-demographics-datatable'),
            dcc.Tab(label='Trajectories', value='tab-trajectories-datatable'),
        ]),
        html.Div(id='tabs-content'),
    ]
)


def clean_location_data(df):
    if 'data.start_loc.coordinates' in df.columns:
        df['data.start_loc.coordinates'] = df['data.start_loc.coordinates'].apply(lambda x: f'({x[0]}, {x[1]})')
    if 'data.end_loc.coordinates' in df.columns:
        df['data.end_loc.coordinates'] = df['data.end_loc.coordinates'].apply(lambda x: f'({x[0]}, {x[1]})')
    return df

def update_store_trajectories(start_date: str, end_date: str, tz: str, excluded_uuids):
    global store_trajectories
    df = query_trajectories(start_date, end_date, tz)
    records = df_to_filtered_records(df, 'user_id', excluded_uuids["data"])
    store = {
        "data": records,
        "length": len(records),
    }
    store_trajectories = store
    return store


@callback(
    Output('tabs-content', 'children'),
    Input('tabs-datatable', 'value'),
    Input('store-uuids', 'data'),
    Input('store-excluded-uuids', 'data'),
    Input('store-trips', 'data'),
    Input('store-demographics', 'data'),
    Input('store-trajectories', 'data'),
    Input('date-picker', 'start_date'),
    Input('date-picker', 'end_date'),
    Input('date-picker-timezone', 'value'),
)
def render_content(tab, store_uuids, store_excluded_uuids, store_trips, store_demographics, store_trajectories, start_date, end_date, timezone):
    data, columns, has_perm = None, [], False
    if tab == 'tab-uuids-datatable':
        data = store_uuids["data"]
        data = db_utils.add_user_stats(data)
        columns = perm_utils.get_uuids_columns()
        has_perm = perm_utils.has_permission('data_uuids')
    elif tab == 'tab-trips-datatable':
        data = store_trips["data"]
        columns = perm_utils.get_allowed_trip_columns()
        columns.update(
            col['label'] for col in perm_utils.get_allowed_named_trip_columns()
        )
        has_perm = perm_utils.has_permission('data_trips')
    elif tab == 'tab-demographics-datatable':
        data = store_demographics["data"]
        has_perm = perm_utils.has_permission('data_demographics')
        # if only one survey is available, process it without creating a subtab
        if len(data) == 1: 
            # here data is a dictionary 
            data = list(data.values())[0]
            columns = list(data[0].keys())
        # for multiple survey, create subtabs for unique surveys
        elif len(data) > 1:
            #returns subtab only if has_perm is True
            if not has_perm:
                return None
            return html.Div([
                dcc.Tabs(id='subtabs-demographics', value=list(data.keys())[0], children=[
                    dcc.Tab(label= key, value= key) for key in data
            ]),  
                html.Div(id='subtabs-demographics-content')
            ]) 
    elif tab == 'tab-trajectories-datatable':
        # Currently store_trajectories data is loaded only when the respective tab is selected
        #Here we query for trajectory data once "Trajectories" tab is selected
        (start_date, end_date) = iso_to_date_only(start_date, end_date)
        if store_trajectories == {}:
            store_trajectories = update_store_trajectories(start_date, end_date, timezone, store_excluded_uuids)
        data = store_trajectories["data"]
        if data:
            columns = list(data[0].keys())
            columns = perm_utils.get_trajectories_columns(columns)
            has_perm = perm_utils.has_permission('data_trajectories')
       
    df = pd.DataFrame(data)
    if df.empty or not has_perm:
        return None

    df = df.drop(columns=[col for col in df.columns if col not in columns])
    df = clean_location_data(df)

    return populate_datatable(df)

# handle subtabs for demographic table when there are multiple surveys
@callback(
    Output('subtabs-demographics-content', 'children'),
    Input('subtabs-demographics', 'value'),
    Input('store-demographics', 'data'),
)

def update_sub_tab(tab, store_demographics):
    data = store_demographics["data"]
    if tab in data:
        data = data[tab]
        if data:
            columns = list(data[0].keys())

        df = pd.DataFrame(data)
        if df.empty:
            return None

        df = df.drop(columns=[col for col in df.columns if col not in columns])

        return populate_datatable(df)
      
def populate_datatable(df):
    if not isinstance(df, pd.DataFrame):
        raise PreventUpdate
    return dash_table.DataTable(
        # id='my-table',
        # columns=[{"name": i, "id": i} for i in df.columns],
        data=df.to_dict('records'),
        export_format="csv",
        filter_options={"case": "sensitive"},
        # filter_action="native",
        sort_action="native",  # give user capability to sort columns
        sort_mode="single",  # sort across 'multi' or 'single' columns
        page_current=0,  # page number that user is on
        page_size=50,  # number of rows visible per page
        style_cell={
            'textAlign': 'left',
            # 'minWidth': '100px',
            # 'width': '100px',
            # 'maxWidth': '100px',
        },
        style_table={'overflowX': 'auto'}
    )<|MERGE_RESOLUTION|>--- conflicted
+++ resolved
@@ -11,12 +11,8 @@
 
 from utils import permissions as perm_utils
 from utils import db_utils
-<<<<<<< HEAD
 from utils.db_utils import df_to_filtered_records, query_trajectories
-=======
-from utils.db_utils import query_trajectories
 from utils.datetime_utils import iso_to_date_only
->>>>>>> 719199a1
 register_page(__name__, path="/data")
 
 intro = """## Data"""
